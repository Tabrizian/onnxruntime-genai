--- conflicted
+++ resolved
@@ -48,11 +48,8 @@
 
     - name: Download OnnxRuntime Nightly
       run: |
-<<<<<<< HEAD
         $ORT_NIGHTLY_VERSION=$(curl -Uri "${{ env.ORT_NIGHTLY_REST_API }}" | jq -r '.value[0].versions[0].normalizedVersion')
-=======
         $ORT_NIGHTLY_VERSION=$(Invoke-WebRequest -Uri "${{ env.ORT_NIGHTLY_REST_API }}" | jq -r '.value[0].versions[0].normalizedVersion')
->>>>>>> 039ba21f
         echo "$ORT_NIGHTLY_VERSION"
         nuget install ${{ env.ORT_PACKAGE_NAME }} -version $ORT_NIGHTLY_VERSION -ExcludeVersion -NonInteractive
 
