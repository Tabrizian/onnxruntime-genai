--- conflicted
+++ resolved
@@ -605,19 +605,9 @@
 }
 
 void Model::GetMaxBatchSizeFromGeneratorParams(const GeneratorParams& params) {
-  bool is_cuda_graph_enabled = IsCudaGraphEnabled(config_->model.decoder.session_options);
+  bool is_cuda_graph_enabled = device_type_ == DeviceType::DML || IsCudaGraphEnabled(config_->model.decoder.session_options);
   max_batch_size_ = params.max_batch_size;
 
-<<<<<<< HEAD
-  if (device_type_ == DeviceType::DML) {
-    use_cuda_graph_ = true;
-    return;
-  }
-
-  if (max_batch_size_ > 0 && DeviceType::CUDA == device_type_) {
-    if (!IsCudaGraphEnabled(config_->model.decoder.session_options)) {
-      throw std::runtime_error("CUDA graphs are not enabled in this model");
-=======
   if (DeviceType::CUDA == device_type_) {
     if (max_batch_size_ == 0 && is_cuda_graph_enabled) {
       throw std::runtime_error("CUDA graph is enabled, but max_batch_size is not set.");
@@ -628,10 +618,15 @@
       }
       use_cuda_graph_ = true;
     }
+  } else if (DeviceType::DML == device_type_) {
+    if (max_batch_size_ == 0) {
+      throw std::runtime_error("max_batch_size needs to be set when using DirectML.");
+    }
+
+    use_cuda_graph_ = true;
   } else {
     if (is_cuda_graph_enabled || max_batch_size_ > 0) {
       throw std::runtime_error("CUDA graph is not supported on this device");
->>>>>>> c5c862aa
     }
   }
 }
