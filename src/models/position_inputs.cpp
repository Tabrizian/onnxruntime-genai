--- conflicted
+++ resolved
@@ -2,6 +2,7 @@
 #include "model.h"
 #include "position_inputs.h"
 #include "kernels.h"
+#include "dml_update_mask_kernel.h"
 
 namespace Generators {
 
@@ -53,6 +54,10 @@
     }
     if (has_mask_input_) {
       sb_attention_mask_ = std::make_unique<StaticBuffer>(model_.allocator_device_, max_beam_batch_size);
+
+#if USE_DML
+      sb_attention_mask_next_ = std::make_unique<StaticBuffer>(model_.allocator_device_, max_beam_batch_size);
+#endif
     }
   }
 }
@@ -215,61 +220,66 @@
                         model_.cuda_stream_);
       }
     }
+#elif USE_DML
+    attention_mask_shape_[1] = state_.params_->search.max_length;
+    attention_mask_ = sb_attention_mask_->CreateTensorOnStaticBuffer(attention_mask_shape_, type_);
+    attention_mask_next_ = sb_attention_mask_next_->CreateTensorOnStaticBuffer(attention_mask_shape_, type_);
+
+    if (is_first_mask_update_) {
+#if USE_DML
+      ComPtr<ID3D12Resource> attention_mask_resource;
+      Ort::ThrowOnError(model_.GetOrtDmlApi()->GetD3D12ResourceFromAllocation(model_.allocator_device_, attention_mask_->GetTensorMutableRawData(), &attention_mask_resource));
+
+      std::array<uint8_t, 1> pattern = {0};
+      model_.GetDmlExecutionContext()->FillBufferWithPattern(attention_mask_resource.Get(), pattern);
+#endif
+    }
 #endif
   } else {
     assert(attention_mask_shape_[1] == current_length - 1);  // We should always be growing by 1
     attention_mask_shape_[1] = current_length;
     attention_mask_next_ = OrtValue::CreateTensor(*model_.allocator_device_, attention_mask_shape_, type_);
   }
-<<<<<<< HEAD
-#elif USE_DML
-  assert(model_.device_type_ == DeviceType::DML);
-
-  if (is_first_seqlen_update_) {
-    if (!sb_seqlens_k_) {
-      seqlens_k_ = OrtValue::CreateTensor(*model_.allocator_device_, senlens_k_shape_, Ort::TypeToTensorType<int32_t>::type);
-    } else {
-      seqlens_k_ = sb_seqlens_k_->CreateTensorOnStaticBuffer(senlens_k_shape_, Ort::TypeToTensorType<int32_t>::type);
-    }
-    state_.inputs_[seqlens_k_input_index_] = seqlens_k_.get();
-
-    is_first_seqlen_update_ = false;
-  } else {
-    for (int i = 0; i < initial_sequence_lengths_.size(); i++) {
-      initial_sequence_lengths_[i]++;
-    }
-  }
-
-  auto source = std::span(reinterpret_cast<const uint8_t*>(initial_sequence_lengths_.data()), sizeof(int32_t) * initial_sequence_lengths_.size());
-
-  ComPtr<ID3D12Resource> target_resource;
-  Ort::ThrowOnError(model_.GetOrtDmlApi()->GetD3D12ResourceFromAllocation(model_.allocator_device_, seqlens_k_->GetTensorMutableRawData(), &target_resource));
-
-  model_.GetDmlUploadHeap()->BeginUploadToGpu(
-      target_resource.Get(),
-      0,
-      D3D12_RESOURCE_STATE_UNORDERED_ACCESS,
-      source);
-#endif
-}
-
-void PositionInputs::UpdateTotalSequenceLength(int current_length) {
-  total_sequence_length_->GetTensorMutableData<int32_t>()[0] = current_length;
-}
-
-void PositionInputs::UpdateAttentionMask(int current_length) {
-  // Update attention mask
-  assert(attention_mask_shape_[1] == current_length - 1);  // We should always be growing by 1
-  attention_mask_shape_[1] = current_length;
-
-  auto& allocator = model_.device_type_ == DeviceType::DML ? model_.allocator_cpu_ : *model_.allocator_device_;
-  std::unique_ptr<OrtValue> next_attention_mask = OrtValue::CreateTensor(allocator, attention_mask_shape_, type_);
-=======
->>>>>>> c5c862aa
 
   switch (model_.device_type_) {
-    case DeviceType::DML:
-      // DML doesn't support on-device mask updating yet, so we fallback to the CPU
+#if USE_DML
+    case DeviceType::DML: {
+      ComPtr<ID3D12Resource> attention_mask_resource;
+      Ort::ThrowOnError(model_.GetOrtDmlApi()->GetD3D12ResourceFromAllocation(model_.allocator_device_, attention_mask_->GetTensorMutableRawData(), &attention_mask_resource));
+
+      ComPtr<ID3D12Resource> attention_mask_next_resource;
+      Ort::ThrowOnError(model_.GetOrtDmlApi()->GetD3D12ResourceFromAllocation(model_.allocator_device_, attention_mask_next_->GetTensorMutableRawData(), &attention_mask_next_resource));
+
+      if (is_first_mask_update_) {
+        dml_update_mask_kernel_ = DmlUpdateMaskKernel(
+            model_.GetD3D12Device(),
+            model_.GetDmlExecutionContext(),
+            static_cast<uint32_t>(attention_mask_shape_[0]),
+            static_cast<uint32_t>(attention_mask_shape_[1]),
+            type_,
+            current_length,
+            attention_mask_resource.Get(),
+            attention_mask_next_resource.Get());
+        is_second_mask_update_ = true;
+      } else if (is_second_mask_update_) {
+        dml_update_mask_kernel_ = DmlUpdateMaskKernel(
+            model_.GetD3D12Device(),
+            model_.GetDmlExecutionContext(),
+            static_cast<uint32_t>(attention_mask_shape_[0]),
+            static_cast<uint32_t>(attention_mask_shape_[1]),
+            type_,
+            1,
+            attention_mask_resource.Get(),
+            attention_mask_next_resource.Get());
+        is_second_mask_update_ = false;
+      }
+
+      ComPtr<ID3D12Fence> fence;
+      uint64_t completion_value;
+      model_.GetDmlExecutionContext()->ExecuteCommandList(dml_update_mask_kernel_->GetCommandList(), &fence, &completion_value);
+      break;
+    }
+#endif
     case DeviceType::CPU: {
       if (type_ == Ort::TypeToTensorType<int32_t>::type)
         UpdateAttentionMaskImpl(attention_mask_next_->GetTensorMutableData<int32_t>(),
@@ -308,7 +318,11 @@
     default:
       throw std::runtime_error("PositionIDs::Update - Unsupported device type");
   }
+
+#ifndef USE_DML
   attention_mask_ = std::move(attention_mask_next_);
+#endif
+
   state_.inputs_[mask_input_index_] = attention_mask_.get();
 
   is_first_mask_update_ = false;
