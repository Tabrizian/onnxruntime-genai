--- conflicted
+++ resolved
@@ -53,12 +53,9 @@
         self.filename = extra_options["filename"] if "filename" in extra_options else "model.onnx"
         self.extra_options = extra_options
 
-<<<<<<< HEAD
         self.world_size = int(extra_options["world_size"]) if "world_size" in extra_options else 1
         self.rank = int(extra_options["rank"]) if "rank" in extra_options else 0
 
-=======
->>>>>>> b87c330b
         self.inputs = []
         self.outputs = []
         self.initializers = []
@@ -1101,11 +1098,8 @@
         #             Mul
         #              |
         #        DownProjMatMul
-<<<<<<< HEAD
         if mlp is None:
             return
-=======
->>>>>>> b87c330b
 
         # Make MatMul nodes
         gate_name = f"/model/layers.{layer_id}/mlp/gate_proj/MatMul"
@@ -1132,100 +1126,6 @@
             self.layernorm_attrs["skip_input"] = f"{all_reduce_name}/output_0"
         else:
             self.layernorm_attrs["skip_input"] = f"{down_name}/output_0"
-
-    def make_block_sparse_moe(self, layer_id, bsm, root_input):
-        if bsm is None:
-            return
-
-        num_experts = self.moe_attrs["num_experts"]
-        top_k = self.moe_attrs["top_k"]
-        activation_type = self.moe_attrs["activation_type"]
-        normalize_routing_weights = self.moe_attrs["normalize_routing_weights"]
-        
-        # Make MoE nodes
-        gate_name = f"/model/layers.{layer_id}/moe/gate/MatMul"
-        self.make_matmul(bsm.gate.weight.detach().numpy(), gate_name, root_input)
-
-        shape_name = f"/model/layers.{layer_id}/moe/gate/Shape"
-        self.make_shape(shape_name, f"{gate_name}/output_0", shape=[3])
-
-        gather_name = f"/model/layers.{layer_id}/moe/gate/Gather"
-        self.make_gather(gather_name, [f"{shape_name}/output_0", "/model/constants/TensorProto.INT64/0D/2"], axis=0)
-
-        unsqueeze_name = f"/model/layers.{layer_id}/moe/gate/Unsqueeze"
-        self.make_unsqueeze(unsqueeze_name, [f"{gather_name}/output_0", "/model/constants/TensorProto.INT64/1D/0"], dtype=TensorProto.INT64, shape=[1])
-
-        concat_name = f"/model/layers.{layer_id}/moe/gate/Concat"
-        self.make_concat(concat_name, ["/model/constants/TensorProto.INT64/1D/-1", f"{unsqueeze_name}/output_0"], dtype=TensorProto.INT64, shape=[2], axis=0)
-
-        gate_reshape_name = f"/model/layers.{layer_id}/moe/gate/Reshape"
-        self.make_reshape(gate_reshape_name, [f"{gate_name}/output_0", f"{concat_name}/output_0"], dtype=self.io_dtype, shape=['num_rows', num_experts])
-
-        moe_name = f"/model/layers.{layer_id}/moe"
-        w1_list = []
-        w2_list = []
-        w3_list = []
-
-        hidden_size = self.hidden_size
-        inter_size = self.intermediate_size
-
-        for i in range(num_experts):
-            w1_list.append(torch.reshape(bsm.experts[i].w1.weight, (hidden_size, inter_size)))
-            w2_list.append(torch.reshape(bsm.experts[i].w2.weight, (inter_size, hidden_size)))
-            w3_list.append(torch.reshape(bsm.experts[i].w3.weight, (hidden_size, inter_size)))
-
-        moe_expert_1_name = f"model.layers.{layer_id}.moe.weight_1"
-        moe_expert_2_name = f"model.layers.{layer_id}.moe.weight_2"
-        moe_expert_3_name = f"model.layers.{layer_id}.moe.weight_3"
-
-        moe_experts_weight1_full = torch.stack(w1_list, dim=0).detach().numpy()
-        moe_experts_weight2_full = torch.stack(w2_list, dim=0).detach().numpy()
-        moe_experts_weight3_full = torch.stack(w3_list, dim=0).detach().numpy()
-
-        moe_experts_weight1 = moe_experts_weight1_full
-        moe_experts_weight2 = moe_experts_weight2_full
-        moe_experts_weight3 = moe_experts_weight3_full
-
-        if self.world_size > 1:
-            def get_fc1_tensor_shards(expert_weights):
-                return (
-                    expert_weights.reshape(-1, inter_size, hidden_size)
-                    .transpose(0, 2, 1)[
-                        :, :, self.rank * inter_size // self.world_size : (self.rank + 1) * inter_size // self.world_size
-                    ]
-                    .transpose(0, 2, 1).reshape(-1, hidden_size, inter_size // self.world_size)
-                )
-
-            def get_fc2_tensor_shards(expert_weights):
-                return (
-                    expert_weights.reshape(-1, hidden_size, inter_size)
-                    .transpose(0, 2, 1)[
-                        :, self.rank * inter_size // self.world_size : (self.rank + 1) * inter_size // self.world_size, :
-                    ]
-                    .transpose(0, 2, 1).reshape(-1, inter_size // self.world_size, hidden_size)
-                )
-
-            moe_experts_weight1 = get_fc1_tensor_shards(moe_experts_weight1_full)
-            moe_experts_weight2 = get_fc2_tensor_shards(moe_experts_weight2_full)
-            moe_experts_weight3 = get_fc1_tensor_shards(moe_experts_weight3_full)
-
-        self.make_external_tensor(moe_experts_weight1.astype(self.to_numpy_dtype[self.io_dtype]), moe_expert_1_name)
-        self.make_external_tensor(moe_experts_weight2.astype(self.to_numpy_dtype[self.io_dtype]), moe_expert_2_name)
-        self.make_external_tensor(moe_experts_weight3.astype(self.to_numpy_dtype[self.io_dtype]), moe_expert_3_name)
-
-        bias_ph = "" # Placeholder for bias
-        inputs = [root_input, f"{gate_reshape_name}/output_0", moe_expert_1_name, bias_ph, moe_expert_2_name, bias_ph, moe_expert_3_name]
-        output = f"{moe_name}/output_0"
-        if self.world_size > 1:        
-            self.make_node("ShardedMoE", inputs=inputs, outputs=[output], name=moe_name, domain="com.microsoft",
-                            k=top_k, activation_type=activation_type, normalize_routing_weights=normalize_routing_weights, tensor_shards=self.world_size)
-        else:
-            self.make_node("MoE", inputs=inputs, outputs=[output], name=moe_name, domain="com.microsoft",
-                            k=top_k, activation_type=activation_type, normalize_routing_weights=normalize_routing_weights)
-        self.make_value_info(output, self.io_dtype, shape=['batch_size', 'sequence_length', self.hidden_size])
-
-        # Assign output 0 of previous MoE as root input to next SkipLayerNorm
-        self.layernorm_attrs["skip_input"] = output
 
     def make_mlp_fc(self, layer_id, mlp, root_input):
         # Make nodes for the MLP subgraph
@@ -1242,6 +1142,9 @@
         #              |
         #           FC2_Add
         # Make first layer of fully connected nodes (FC1)
+        if mlp is None:
+            return
+        
         fc1_matmul_name = f"/model/layers.{layer_id}/mlp/fc1/MatMul"
         self.make_matmul(self.make_shard(mlp.fc1.weight, sharding_axis=0), fc1_matmul_name, root_input)
         fc1_add_name = f"/model/layers.{layer_id}/mlp/fc1/Add"
@@ -1264,6 +1167,100 @@
 
         # Assign output 0 of MLP layer as output of last layer
         self.mlp_attrs["output_0"] = f"{fc2_add_name}/output_0"
+
+    def make_block_sparse_moe(self, layer_id, bsm, root_input):
+        if bsm is None:
+            return
+
+        num_experts = self.moe_attrs["num_experts"]
+        top_k = self.moe_attrs["top_k"]
+        activation_type = self.moe_attrs["activation_type"]
+        normalize_routing_weights = self.moe_attrs["normalize_routing_weights"]
+        
+        # Make MoE nodes
+        gate_name = f"/model/layers.{layer_id}/moe/gate/MatMul"
+        self.make_matmul(bsm.gate.weight.detach().numpy(), gate_name, root_input)
+
+        shape_name = f"/model/layers.{layer_id}/moe/gate/Shape"
+        self.make_shape(shape_name, f"{gate_name}/output_0", shape=[3])
+
+        gather_name = f"/model/layers.{layer_id}/moe/gate/Gather"
+        self.make_gather(gather_name, [f"{shape_name}/output_0", "/model/constants/TensorProto.INT64/0D/2"], axis=0)
+
+        unsqueeze_name = f"/model/layers.{layer_id}/moe/gate/Unsqueeze"
+        self.make_unsqueeze(unsqueeze_name, [f"{gather_name}/output_0", "/model/constants/TensorProto.INT64/1D/0"], dtype=TensorProto.INT64, shape=[1])
+
+        concat_name = f"/model/layers.{layer_id}/moe/gate/Concat"
+        self.make_concat(concat_name, ["/model/constants/TensorProto.INT64/1D/-1", f"{unsqueeze_name}/output_0"], dtype=TensorProto.INT64, shape=[2], axis=0)
+
+        gate_reshape_name = f"/model/layers.{layer_id}/moe/gate/Reshape"
+        self.make_reshape(gate_reshape_name, [f"{gate_name}/output_0", f"{concat_name}/output_0"], dtype=self.io_dtype, shape=['num_rows', num_experts])
+
+        moe_name = f"/model/layers.{layer_id}/moe"
+        w1_list = []
+        w2_list = []
+        w3_list = []
+
+        hidden_size = self.hidden_size
+        inter_size = self.intermediate_size
+
+        for i in range(num_experts):
+            w1_list.append(torch.reshape(bsm.experts[i].w1.weight, (hidden_size, inter_size)))
+            w2_list.append(torch.reshape(bsm.experts[i].w2.weight, (inter_size, hidden_size)))
+            w3_list.append(torch.reshape(bsm.experts[i].w3.weight, (hidden_size, inter_size)))
+
+        moe_expert_1_name = f"model.layers.{layer_id}.moe.weight_1"
+        moe_expert_2_name = f"model.layers.{layer_id}.moe.weight_2"
+        moe_expert_3_name = f"model.layers.{layer_id}.moe.weight_3"
+
+        moe_experts_weight1_full = torch.stack(w1_list, dim=0).detach().numpy()
+        moe_experts_weight2_full = torch.stack(w2_list, dim=0).detach().numpy()
+        moe_experts_weight3_full = torch.stack(w3_list, dim=0).detach().numpy()
+
+        moe_experts_weight1 = moe_experts_weight1_full
+        moe_experts_weight2 = moe_experts_weight2_full
+        moe_experts_weight3 = moe_experts_weight3_full
+
+        if self.world_size > 1:
+            def get_fc1_tensor_shards(expert_weights):
+                return (
+                    expert_weights.reshape(-1, inter_size, hidden_size)
+                    .transpose(0, 2, 1)[
+                        :, :, self.rank * inter_size // self.world_size : (self.rank + 1) * inter_size // self.world_size
+                    ]
+                    .transpose(0, 2, 1).reshape(-1, hidden_size, inter_size // self.world_size)
+                )
+
+            def get_fc2_tensor_shards(expert_weights):
+                return (
+                    expert_weights.reshape(-1, hidden_size, inter_size)
+                    .transpose(0, 2, 1)[
+                        :, self.rank * inter_size // self.world_size : (self.rank + 1) * inter_size // self.world_size, :
+                    ]
+                    .transpose(0, 2, 1).reshape(-1, inter_size // self.world_size, hidden_size)
+                )
+
+            moe_experts_weight1 = get_fc1_tensor_shards(moe_experts_weight1_full)
+            moe_experts_weight2 = get_fc2_tensor_shards(moe_experts_weight2_full)
+            moe_experts_weight3 = get_fc1_tensor_shards(moe_experts_weight3_full)
+
+        self.make_external_tensor(moe_experts_weight1.astype(self.to_numpy_dtype[self.io_dtype]), moe_expert_1_name)
+        self.make_external_tensor(moe_experts_weight2.astype(self.to_numpy_dtype[self.io_dtype]), moe_expert_2_name)
+        self.make_external_tensor(moe_experts_weight3.astype(self.to_numpy_dtype[self.io_dtype]), moe_expert_3_name)
+
+        bias_ph = "" # Placeholder for bias
+        inputs = [root_input, f"{gate_reshape_name}/output_0", moe_expert_1_name, bias_ph, moe_expert_2_name, bias_ph, moe_expert_3_name]
+        output = f"{moe_name}/output_0"
+        if self.world_size > 1:        
+            self.make_node("ShardedMoE", inputs=inputs, outputs=[output], name=moe_name, domain="com.microsoft",
+                            k=top_k, activation_type=activation_type, normalize_routing_weights=normalize_routing_weights, tensor_shards=self.world_size)
+        else:
+            self.make_node("MoE", inputs=inputs, outputs=[output], name=moe_name, domain="com.microsoft",
+                            k=top_k, activation_type=activation_type, normalize_routing_weights=normalize_routing_weights)
+        self.make_value_info(output, self.io_dtype, shape=['batch_size', 'sequence_length', self.hidden_size])
+
+        # Assign output 0 of previous MoE as root input to next SkipLayerNorm
+        self.layernorm_attrs["skip_input"] = output
 
     def make_activation_with_mul(self, layer_id, root_input, activation, domain):
         # Make nodes for this activation subgraph
